--- conflicted
+++ resolved
@@ -270,7 +270,6 @@
         validated_config_dict["config_dirname"] = config_dirname
 
         montecarlo_section = validated_config_dict["montecarlo"]
-<<<<<<< HEAD
         if montecarlo_section["convergence_strategy"]["type"] == "damped":
             montecarlo_section[
                 "convergence_strategy"
@@ -298,9 +297,7 @@
                 "The FormalIntegrator is not yet implemented for the full "
                 "relativity mode. "
             )
-=======
         Configuration.validate_montecarlo_section(montecarlo_section)
->>>>>>> 5b361057
 
         if "csvy_model" in validated_config_dict.keys():
             pass
