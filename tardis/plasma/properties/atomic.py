--- conflicted
+++ resolved
@@ -284,22 +284,11 @@
 
 class NLTEData(ProcessingPlasmaProperty):
     """
-<<<<<<< HEAD
-<<<<<<< HEAD
-        Attributes:
-        nlte_data :
-    #Finish later (need atomic dataset with NLTE data).
-=======
-=======
->>>>>>> 1249c4e1
     Attributes
     ----------
     nlte_data :
         #Finish later (need atomic dataset with NLTE data).
-<<<<<<< HEAD
->>>>>>> 56c506760fd38eb20d9ab479bf71e38c7ee4c43a
-=======
->>>>>>> 1249c4e1
+
     """
 
     outputs = ("nlte_data",)
