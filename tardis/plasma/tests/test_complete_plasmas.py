import os
import warnings

import pandas as pd
import pytest
from pandas.util import testing as pdt
from numpy.testing import assert_almost_equal
from tardis.io.config_reader import Configuration
from tardis.simulation import Simulation

ionization = [
    {"ionization": "nebular"},
    {"ionization": "lte"},
]

excitation = [{"excitation": "lte"}, {"excitation": "dilute-lte"}]

radiative_rates_type = [
    {"radiative_rates_type": "detailed", "w_epsilon": 1.0e-10},
    {"radiative_rates_type": "detailed"},
    {"radiative_rates_type": "blackbody"},
    {"radiative_rates_type": "dilute-blackbody"},
]

line_interaction_type = [
    {"line_interaction_type": "scatter"},
    {"line_interaction_type": "macroatom"},
    {"line_interaction_type": "downbranch"},
]

disable_electron_scattering = [
    {"disable_electron_scattering": True},
    {"disable_electron_scattering": False},
]

nlte = [
    {"nlte": {"species": ["He I"], "coronal_approximation": True}},
    {"nlte": {"species": ["He I"], "classical_nebular": True}},
    {"nlte": {"species": ["He I"]}},
]

initial_t_inner = [{"initial_t_inner": "10000 K"}]

initial_t_rad = [{"initial_t_rad": "10000 K"}]

helium_treatment = [
    {"helium_treatment": "recomb-nlte"},
    {"helium_treatment": "recomb-nlte", "delta_treatment": 0.5},
]

config_list = (
    ionization
    + excitation
    + radiative_rates_type
    + line_interaction_type
    + disable_electron_scattering
    + nlte
    + initial_t_inner
    + initial_t_rad
    + helium_treatment
)


def idfn(fixture_value):
    """
    This function creates a string from a dictionary.
    We use it to obtain a readable name for the config fixture.
    """
    return str(
        "-".join(["{}:{}".format(k, v) for k, v in fixture_value.items()])
    )


class TestPlasma(object):

    general_properties = [
        "beta_rad",
        "g_electron",
        "selected_atoms",
        "number_density",
        "t_electrons",
        "w",
        "t_rad",
        "beta_electron",
    ]
    partiton_properties = ["level_boltzmann_factor", "partition_function"]
    atomic_properties = [
        "excitation_energy",
        "lines",
        "lines_lower_level_index",
        "lines_upper_level_index",
        "atomic_mass",
        "ionization_data",
        "nu",
        "wavelength_cm",
        "f_lu",
        "metastability",
    ]
    ion_population_properties = [
        "delta",
        "previous_electron_densities",
        "phi",
        "ion_number_density",
        "electron_densities",
    ]
    level_population_properties = ["level_number_density"]
    radiative_properties = [
        "stimulated_emission_factor",
        "previous_beta_sobolev",
        "tau_sobolevs",
        "beta_sobolev",
        "transition_probabilities",
    ]
    j_blues_properties = ["j_blues", "j_blues_norm_factor", "j_blue_estimator"]
    input_properties = ["volume", "r_inner"]
    helium_nlte_properties = ["helium_population", "helium_population_updated"]

    combined_properties = (
        general_properties
        + partiton_properties
        + atomic_properties
        + ion_population_properties
        + level_population_properties
        + radiative_properties
        + j_blues_properties
        + input_properties
        + helium_nlte_properties
    )

    scalars_properties = ["time_explosion", "link_t_rad_t_electron"]

    @pytest.fixture(scope="class")
    def chianti_he_db_fpath(self, tardis_ref_path):
        return os.path.abspath(
            os.path.join(tardis_ref_path, "atom_data", "chianti_He.h5")
        )

    @pytest.fixture(scope="class", params=config_list, ids=idfn)
    def config(self, request):
        config_path = os.path.join(
            "tardis", "plasma", "tests", "data", "plasma_base_test_config.yml"
        )
        config = Configuration.from_yaml(config_path)
        hash_string = ""
        for prop, value in request.param.items():
            hash_string = "_".join((hash_string, prop))
            if prop == "nlte":
                for nlte_prop, nlte_value in request.param[prop].items():
                    config.plasma.nlte[nlte_prop] = nlte_value
                    if nlte_prop != "species":
                        hash_string = "_".join((hash_string, nlte_prop))
            else:
                config.plasma[prop] = value
                hash_string = "_".join((hash_string, str(value)))
        hash_string = os.path.join("plasma_unittest", hash_string)
        setattr(config.plasma, "save_path", hash_string)
        return config

    @pytest.fixture(scope="class")
<<<<<<< HEAD
    def plasma(self, chianti_he_db_fpath, config, tardis_ref_data):
=======
    def plasma(self, request, chianti_he_db_fpath, config, tardis_ref_data):
>>>>>>> cd8e4ba9
        config["atom_data"] = chianti_he_db_fpath
        sim = Simulation.from_config(config)
        if request.config.getoption("--generate-reference"):
            sim.plasma.to_hdf(tardis_ref_data, path=config.plasma.save_path)
            pytest.skip("Reference data saved at {0}".format(tardis_ref_data))
        return sim.plasma

    @pytest.mark.parametrize("attr", combined_properties)
    def test_plasma_properties(self, plasma, tardis_ref_data, config, attr):
        if hasattr(plasma, attr):
            actual = getattr(plasma, attr)
            if actual.ndim == 1:
                actual = pd.Series(actual)
            else:
                actual = pd.DataFrame(actual)
            key = os.path.join(config.plasma.save_path, "plasma", attr)
            expected = tardis_ref_data[key]
            pdt.assert_almost_equal(actual, expected)
        else:
            warnings.warn('Property "{}" not found'.format(attr))

    def test_levels(self, plasma, tardis_ref_data, config):
        actual = pd.DataFrame(plasma.levels)
        key = os.path.join(config.plasma.save_path, "plasma", "levels")
        expected = tardis_ref_data[key]
        pdt.assert_almost_equal(actual, expected)

    @pytest.mark.parametrize("attr", scalars_properties)
    def test_scalars_properties(self, plasma, tardis_ref_data, config, attr):
        actual = getattr(plasma, attr)
        if hasattr(actual, "cgs"):
            actual = actual.cgs.value
        key = os.path.join(config.plasma.save_path, "plasma", "scalars")
        expected = tardis_ref_data[key][attr]
        pdt.assert_almost_equal(actual, expected)

    def test_helium_treatment(self, plasma, tardis_ref_data, config):
        actual = plasma.helium_treatment
        key = os.path.join(config.plasma.save_path, "plasma", "scalars")
        expected = tardis_ref_data[key]["helium_treatment"]
        assert actual == expected

    def test_zeta_data(self, plasma, tardis_ref_data, config):
        if hasattr(plasma, "zeta_data"):
            actual = plasma.zeta_data
            key = os.path.join(config.plasma.save_path, "plasma", "zeta_data")
            expected = tardis_ref_data[key]
            assert_almost_equal(actual, expected.values)<|MERGE_RESOLUTION|>--- conflicted
+++ resolved
@@ -157,11 +157,7 @@
         return config
 
     @pytest.fixture(scope="class")
-<<<<<<< HEAD
-    def plasma(self, chianti_he_db_fpath, config, tardis_ref_data):
-=======
     def plasma(self, request, chianti_he_db_fpath, config, tardis_ref_data):
->>>>>>> cd8e4ba9
         config["atom_data"] = chianti_he_db_fpath
         sim = Simulation.from_config(config)
         if request.config.getoption("--generate-reference"):
