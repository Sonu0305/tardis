import os

if os.environ.get("QT_API", None) == "pyqt":
    from PyQt5 import QtCore, QtWidgets
elif os.environ.get("QT_API", None) == "pyside":
    from PySide2 import QtCore, QtWidgets
else:
    raise ImportError(
        "QT_API was not set! Please exit the IPython console\n"
        " and at the bash prompt use : \n\n export QT_API=pyside \n or\n"
        " export QT_API=pyqt \n\n For more information refer to user guide."
    )
import sys

try:
<<<<<<< HEAD
    from IPython.lib.guisupport import get_app_qt4, start_event_loop_qt4
    from IPython.lib.guisupport import is_event_loop_running_qt4
=======
    from IPython.lib.guisupport import get_app_qt5, start_event_loop_qt5
    from IPython.lib.guisupport import is_event_loop_running_qt5
>>>>>>> cd8e4ba9

    importFailed = False
except ImportError:
    importFailed = True

from tardis.gui.widgets import Tardis
from tardis.gui.datahandler import SimpleTableModel
from tardis import run_tardis


def show(model):
    """Take an instance of tardis model and display it.

    If IPython functions were successfully imported then QApplication instance 
    is created using get_app_qt4. This will only create the app instance if 
    it doesn't already exists. Otherwise it is explicitly started. 

    Then the mainwindow is created, the model is attached to it and its 
    show method is called.

    Finally the eventloop is started using IPython functions (which start them
    consistently) if they were imported. Otherwise it is started explicitly. 

    """
    if importFailed:
        app = QtWidgets.QApplication([])
    else:
        app = get_app_qt5()

    tablemodel = SimpleTableModel
    win = Tardis(tablemodel)
    win.show_model(model)

    if importFailed:
        app.exec_()
    else:
        start_event_loop_qt5(app)

        # If the IPython console is being used, this will evaluate to true.
        # In that case the window created will be garbage collected unless a
        # reference to it is maintained after this function exits. So the win is
        # returned.
<<<<<<< HEAD
        if is_event_loop_running_qt4(app):
=======
        if is_event_loop_running_qt5(app):
>>>>>>> cd8e4ba9
            return win


if __name__ == "__main__":
    """When this module is executed as script, take arguments, calculate model
    and call the show function.

    """
    yamlfile = sys.argv[1]
    atomfile = sys.argv[2]
    mdl = run_tardis(yamlfile, atomfile)
    show(mdl)<|MERGE_RESOLUTION|>--- conflicted
+++ resolved
@@ -13,13 +13,8 @@
 import sys
 
 try:
-<<<<<<< HEAD
-    from IPython.lib.guisupport import get_app_qt4, start_event_loop_qt4
-    from IPython.lib.guisupport import is_event_loop_running_qt4
-=======
     from IPython.lib.guisupport import get_app_qt5, start_event_loop_qt5
     from IPython.lib.guisupport import is_event_loop_running_qt5
->>>>>>> cd8e4ba9
 
     importFailed = False
 except ImportError:
@@ -62,11 +57,7 @@
         # In that case the window created will be garbage collected unless a
         # reference to it is maintained after this function exits. So the win is
         # returned.
-<<<<<<< HEAD
-        if is_event_loop_running_qt4(app):
-=======
         if is_event_loop_running_qt5(app):
->>>>>>> cd8e4ba9
             return win
 
 
